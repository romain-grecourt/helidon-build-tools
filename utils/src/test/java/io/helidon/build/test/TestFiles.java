/*
 * Copyright (c) 2019, 2020 Oracle and/or its affiliates. All rights reserved.
 *
 * Licensed under the Apache License, Version 2.0 (the "License");
 * you may not use this file except in compliance with the License.
 * You may obtain a copy of the License at
 *
 *     http://www.apache.org/licenses/LICENSE-2.0
 *
 * Unless required by applicable law or agreed to in writing, software
 * distributed under the License is distributed on an "AS IS" BASIS,
 * WITHOUT WARRANTIES OR CONDITIONS OF ANY KIND, either express or implied.
 * See the License for the specific language governing permissions and
 * limitations under the License.
 */

package io.helidon.build.test;

import java.io.File;
import java.io.IOException;
import java.io.UncheckedIOException;
import java.net.URISyntaxException;
import java.nio.file.Files;
import java.nio.file.Path;
import java.nio.file.Paths;
import java.nio.file.attribute.FileTime;
import java.util.List;
<<<<<<< HEAD
import java.util.Map;
import java.util.concurrent.TimeUnit;
import java.util.concurrent.atomic.AtomicInteger;
=======
import java.util.concurrent.TimeUnit;
>>>>>>> 461106d3
import java.util.concurrent.atomic.AtomicReference;
import java.util.stream.IntStream;

import io.helidon.build.util.Constants;
import io.helidon.build.util.FileUtils;
import io.helidon.build.util.Instance;
import io.helidon.build.util.Log;
import io.helidon.build.util.Maven;
import io.helidon.build.util.ProcessMonitor;

import org.eclipse.aether.version.Version;
import org.junit.jupiter.api.extension.BeforeAllCallback;
import org.junit.jupiter.api.extension.ExtensionContext;

import static io.helidon.build.util.Constants.DIR_SEP;
import static io.helidon.build.util.FileUtils.assertDir;
import static io.helidon.build.util.FileUtils.assertFile;
import static io.helidon.build.util.FileUtils.ensureDirectory;
import static io.helidon.build.util.FileUtils.lastModifiedTime;
import static java.util.Objects.requireNonNull;

/**
 * Test file utilities.
 */
public class TestFiles implements BeforeAllCallback {
    private static final String MAVEN_EXEC = Constants.OS.mavenExec();
    private static final String HELIDON_GROUP_ID = "io.helidon";
    private static final String HELIDON_PROJECT_ID = "helidon-project";
    private static final String ARCHETYPES_GROUP_ID = "io.helidon.archetypes";
    private static final String HELIDON_QUICKSTART_PREFIX = "helidon-quickstart-";
    private static final String QUICKSTART_PACKAGE_PREFIX = "io.helidon.examples.quickstart.";
    private static final String SIGNED_JAR_COORDINATES = "org.bouncycastle:bcpkix-jdk15on:1.60";
    private static final String VERSION_1_4_1 = "1.4.1";
    private static final AtomicReference<Path> TARGET_DIR = new AtomicReference<>();
    private static final Instance<Maven> MAVEN = new Instance<>(TestFiles::createMaven);
    private static final Instance<Version> LATEST_HELIDON_VERSION = new Instance<>(TestFiles::lookupLatestHelidonVersion);
    private static final Instance<Path> SE_JAR = new Instance<>(TestFiles::getOrCreateQuickstartSeJar);
    private static final Instance<Path> MP_JAR = new Instance<>(TestFiles::getOrCreateQuickstartMpJar);
    private static final Instance<Path> SIGNED_JAR = new Instance<>(TestFiles::fetchSignedJar);
    private static final AtomicInteger SE_COPY_NUMBER = new AtomicInteger(1);
    private static final AtomicInteger MP_COPY_NUMBER = new AtomicInteger(1);

    @Override
    public void beforeAll(ExtensionContext ctx) {
        if (TARGET_DIR.get() == null) {
            TARGET_DIR.set(targetDir(requireNonNull(ctx.getRequiredTestClass())));
        }
    }

    /**
     * Returns the target directory, set from the location of the first test class to execute. This approach ensures that
     * each project using this class will have its own target directory used.
     *
     * @return The directory.
     */
    public static Path targetDir() {
        return requireNonNull(TARGET_DIR.get());
    }

    /**
     * Returns the latest Helidon version.
     *
     * @return The version.
     */
    public static Version latestHelidonVersion() {
        return LATEST_HELIDON_VERSION.instance();
    }

    /**
     * Returns the value required for the {@code -Dexit.on.started} property to trigger on
     * the latest Helidon version.
     *
     * @return The value.
     */
    public static String exitOnStartedValue() {
        return latestHelidonVersion().toString().equals(VERSION_1_4_1) ? "✅" : "!";
    }

    /**
     * Returns the quickstart SE main jar created from the latest archetype version.
     *
     * @return The jar.
     */
    public static Path helidonSeJar() {
        return SE_JAR.instance();
    }

    /**
     * Returns the quickstart SE project directory created from the latest archetype version.
     *
     * @return The directory.
     */
    public static Path helidonSeProject() {
        helidonSeJar(); // ensure created.
        return targetDir().resolve(quickstartId("se"));
    }

    /**
     * Returns the directory of a new copy of the quickstart SE project.
     *
     * @return The directory.
     */
    public static Path helidonSeProjectCopy() {
        return copyQuickstartProject("se", SE_COPY_NUMBER);
    }

    /**
     * Returns the quickstart MP main jar created from the latest archetype version.
     *
     * @return The jar.
     */
    public static Path helidonMpJar() {
        return MP_JAR.instance();
    }

    /**
     * Returns the quickstart MP project directory created from the latest archetype version.
     *
     * @return The directory.
     */
    public static Path helidonMpProject() {
        helidonMpJar(); // ensure created.
        return targetDir().resolve(quickstartId("mp"));
    }

    /**
     * Returns the directory of a new copy of the quickstart MP project.
     *
     * @return The directory.
     */
    public static Path helidonMpProjectCopy() {
        return copyQuickstartProject("mp", MP_COPY_NUMBER);
    }

    /**
     * Returns a signed jar.
     *
     * @return The jar.
     */
    public static Path signedJar() {
        return SIGNED_JAR.instance();
    }

    /**
     * Creates the given file (with no content) if it does not already exist.
     *
     * @param file The file.
     * @return The file.
     */
    public static Path ensureFile(Path file) {
        if (!Files.exists(file)) {
            try {
                Files.createFile(file);
            } catch (IOException e) {
                throw new UncheckedIOException(e);
            }
        }
        return file;
    }

    /**
     * Ensure that the given file exists, and update the modified time if it does.
     *
     * @param file The file.
     * @return The file.
     */
    public static Path touch(Path file) {
        if (Files.exists(file)) {
            final long currentTime = System.currentTimeMillis();
            final long lastModified = lastModifiedTime(file);
            final long lastModifiedPlusOneSecond = lastModified + 1000;
            final long newTime = Math.max(currentTime, lastModifiedPlusOneSecond);
            try {
                Files.setLastModifiedTime(file, FileTime.fromMillis(newTime));
                return file;
            } catch (IOException e) {
                throw new UncheckedIOException(e);
            }
        } else {
            return ensureFile(file);
        }
    }

    /**
     * Returns the {@link Maven} instance.
     *
     * @return The instance.
     */
    public static Maven maven() {
        return MAVEN.instance();
    }

    private static Maven createMaven() {
        if (System.getProperty("dump.env") != null) {
            Log.info("\n--- Environment ---- \n");
            System.getenv().forEach((key, value) -> Log.info("    %s = %s", key, value));
            Log.info("\n--- System Properties ---- \n");
            System.getProperties().forEach((key, value) -> Log.info("    %s = %s", key, value));
        }
        return Maven.builder().build();
    }

    private static Version lookupLatestHelidonVersion() {
<<<<<<< HEAD
        // TODO 2.0.0-M1 doesn't exit MP with -Dexit.on.started
        final List<Version> versions = maven().versions(HELIDON_GROUP_ID, HELIDON_PROJECT_ID);
        final int lastIndex = versions.size() - 1;
        return IntStream.rangeClosed(0, lastIndex)
                        .mapToObj(index -> versions.get(lastIndex - index))
                        .filter(version -> !version.toString().endsWith("-SNAPSHOT"))
                        .filter(version -> !version.toString().startsWith("2"))   //
                        .findFirst()
                        .orElseThrow(() -> new IllegalStateException("no non-snapshot version found!"));

        /* TODO
        Log.info("Looking up latest Helidon release version");
        final Version version = maven().latestVersion(HELIDON_GROUP_ID, HELIDON_PROJECT_ID, false);
        Log.info("Latest Helidon release version is %s", version);
=======
        Log.info("Looking up latest Helidon 1.x release version (2.0.0-M1 doesn't exit.on.started)");
        // final Version version = maven().latestVersion(HELIDON_GROUP_ID, HELIDON_PROJECT_ID, false);
        final String coordinates = Maven.toCoordinates(HELIDON_GROUP_ID, HELIDON_PROJECT_ID, "[1.0,1.9.999]");
        final Version version = maven().latestVersion(coordinates, false);
        Log.info("Using Helidon release version %s", version);
>>>>>>> 461106d3
        return version;

         */
    }

    private static Path fetchSignedJar() {
        Log.info("Fetching signed jar %s", SIGNED_JAR_COORDINATES);
        return maven().artifact(SIGNED_JAR_COORDINATES);
    }

    private static Path targetDir(Class<?> testClass) {
        try {
            final Path codeSource = Paths.get(testClass.getProtectionDomain().getCodeSource().getLocation().toURI());
            return ensureDirectory(codeSource.getParent());
        } catch (URISyntaxException e) {
            throw new IllegalStateException(e);
        }
    }

    private static Path getOrCreateQuickstartSeJar() {
        return getOrCreateQuickstartJar("se");
    }

    private static Path getOrCreateQuickstartMpJar() {
        return getOrCreateQuickstartJar("mp");
    }

    private static Path getOrCreateQuickstartJar(String helidonVariant) {
        final String id = quickstartId(helidonVariant);
        final Path sourceDir = targetDir().resolve(id);
        if (Files.exists(sourceDir)) {
            return quickstartJar(sourceDir, id);
        } else {
            return createQuickstartJar(helidonVariant);
        }
    }

    private static Path createQuickstartJar(String helidonVariant) {
        createQuickstartProject(helidonVariant);
        return buildQuickstartProject(helidonVariant);
    }

    private static Path buildQuickstartProject(String helidonVariant) {
        final String id = quickstartId(helidonVariant);
        final Path sourceDir = assertDir(targetDir().resolve(id));
        Log.info("Building %s", id);

        // Make sure we use the current JDK by forcing it first in the path and setting JAVA_HOME. This might be required
        // if we're in an IDE whose process was started with a different JDK.

        final ProcessBuilder builder = new ProcessBuilder().directory(sourceDir.toFile())
                                                           .command(List.of(MAVEN_EXEC, "clean", "package", "-DskipTests"));
        final String javaHome = System.getProperty("java.home");
        final String javaHomeBin = javaHome + File.separator + "bin";
        final Map<String, String> env = builder.environment();
        final String path = javaHomeBin + File.pathSeparatorChar + env.get("PATH");
        env.put("PATH", path);
        env.put("JAVA_HOME", javaHome);

        execute(builder);
        return quickstartJar(sourceDir, id);
    }

    private static Path quickstartJar(Path sourceDir, String id) {
        return assertFile(sourceDir.resolve("target" + DIR_SEP + id + ".jar"));
    }

    private static String quickstartId(String helidonVariant) {
        return HELIDON_QUICKSTART_PREFIX + helidonVariant;
    }

    private static Path createQuickstartProject(String helidonVariant) {
        final Path targetDir = targetDir();
        final String id = quickstartId(helidonVariant);
        final String pkg = QUICKSTART_PACKAGE_PREFIX + helidonVariant;
        final Version archetypeVersion = latestHelidonVersion();
        Log.info("Creating %s from archetype %s", id, archetypeVersion);
        execute(new ProcessBuilder().directory(targetDir.toFile())
                                    .command(List.of(MAVEN_EXEC,
                                                     "archetype:generate",
                                                     "-DinteractiveMode=false",
                                                     "-DarchetypeGroupId=" + ARCHETYPES_GROUP_ID,
                                                     "-DarchetypeArtifactId=" + id,
                                                     "-DarchetypeVersion=" + archetypeVersion,
                                                     "-DgroupId=test",
                                                     "-DartifactId=" + id,
                                                     "-Dpackage=" + pkg
                                    )));
        return assertDir(targetDir.resolve(id));
    }

    private static Path directory(String helidonVariant, int copyNumber) {
        final String id = quickstartId(helidonVariant) + "-" + copyNumber;
        return targetDir().resolve(id);
    }

    private static Path copyQuickstartProject(String helidonVariant, AtomicInteger copyNumber) {
        final Path sourceDir = helidonSeProject();
        Path copyDir = directory(helidonVariant, copyNumber.getAndIncrement());
        while (Files.exists(copyDir)) {
            copyDir = directory(helidonVariant, copyNumber.getAndIncrement());
        }
        return FileUtils.copyDirectory(sourceDir, copyDir);
    }

    private static void execute(ProcessBuilder builder) {
        try {
            ProcessMonitor.builder()
                          .processBuilder(builder)
                          .capture(true)
                          .build()
<<<<<<< HEAD
                          .execute(5, TimeUnit.MINUTES);
=======
                          .execute(5, TimeUnit.MINUTES); // May need to download a lot of dependencies.
>>>>>>> 461106d3
        } catch (Exception e) {
            throw new RuntimeException(e);
        }
    }
}<|MERGE_RESOLUTION|>--- conflicted
+++ resolved
@@ -25,15 +25,10 @@
 import java.nio.file.Paths;
 import java.nio.file.attribute.FileTime;
 import java.util.List;
-<<<<<<< HEAD
 import java.util.Map;
 import java.util.concurrent.TimeUnit;
 import java.util.concurrent.atomic.AtomicInteger;
-=======
-import java.util.concurrent.TimeUnit;
->>>>>>> 461106d3
 import java.util.concurrent.atomic.AtomicReference;
-import java.util.stream.IntStream;
 
 import io.helidon.build.util.Constants;
 import io.helidon.build.util.FileUtils;
@@ -235,31 +230,12 @@
     }
 
     private static Version lookupLatestHelidonVersion() {
-<<<<<<< HEAD
-        // TODO 2.0.0-M1 doesn't exit MP with -Dexit.on.started
-        final List<Version> versions = maven().versions(HELIDON_GROUP_ID, HELIDON_PROJECT_ID);
-        final int lastIndex = versions.size() - 1;
-        return IntStream.rangeClosed(0, lastIndex)
-                        .mapToObj(index -> versions.get(lastIndex - index))
-                        .filter(version -> !version.toString().endsWith("-SNAPSHOT"))
-                        .filter(version -> !version.toString().startsWith("2"))   //
-                        .findFirst()
-                        .orElseThrow(() -> new IllegalStateException("no non-snapshot version found!"));
-
-        /* TODO
-        Log.info("Looking up latest Helidon release version");
-        final Version version = maven().latestVersion(HELIDON_GROUP_ID, HELIDON_PROJECT_ID, false);
-        Log.info("Latest Helidon release version is %s", version);
-=======
         Log.info("Looking up latest Helidon 1.x release version (2.0.0-M1 doesn't exit.on.started)");
         // final Version version = maven().latestVersion(HELIDON_GROUP_ID, HELIDON_PROJECT_ID, false);
         final String coordinates = Maven.toCoordinates(HELIDON_GROUP_ID, HELIDON_PROJECT_ID, "[1.0,1.9.999]");
         final Version version = maven().latestVersion(coordinates, false);
         Log.info("Using Helidon release version %s", version);
->>>>>>> 461106d3
         return version;
-
-         */
     }
 
     private static Path fetchSignedJar() {
@@ -368,11 +344,7 @@
                           .processBuilder(builder)
                           .capture(true)
                           .build()
-<<<<<<< HEAD
                           .execute(5, TimeUnit.MINUTES);
-=======
-                          .execute(5, TimeUnit.MINUTES); // May need to download a lot of dependencies.
->>>>>>> 461106d3
         } catch (Exception e) {
             throw new RuntimeException(e);
         }
