--- conflicted
+++ resolved
@@ -21,11 +21,7 @@
 /**
  * Archetype value used in {@link ListType}.
  */
-<<<<<<< HEAD
-public class ValueType extends Conditional {
-=======
-public class ValueType extends Conditional implements Visitable, Comparable {
->>>>>>> d6a9b2b3
+public class ValueType extends Conditional implements Comparable {
 
     private String value;
     private final String url;
@@ -33,11 +29,6 @@
     private final String template;
     private int order = 100;
 
-<<<<<<< HEAD
-    ValueType(String url,
-              String file,
-              String template,
-=======
     /**
      * ValueType constructor.
      *
@@ -51,7 +42,6 @@
             String url,
             String file,
             String template,
->>>>>>> d6a9b2b3
               int order,
               String ifProperties) {
         super(ifProperties);
@@ -148,13 +138,6 @@
                 + ", order=" + order()
                 + '}';
     }
-<<<<<<< HEAD
-=======
-
-    @Override
-    public <A> void accept(Visitor<A> visitor, A arg) {
-        visitor.visit(this, arg);
-    }
 
     @Override
     public int compareTo(Object value) {
@@ -163,5 +146,4 @@
         }
         return 0;
     }
->>>>>>> d6a9b2b3
 }