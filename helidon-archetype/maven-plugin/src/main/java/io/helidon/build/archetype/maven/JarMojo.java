/*
 * Copyright (c) 2020, 2021 Oracle and/or its affiliates.
 *
 * Licensed under the Apache License, Version 2.0 (the "License");
 * you may not use this file except in compliance with the License.
 * You may obtain a copy of the License at
 *
 *     http://www.apache.org/licenses/LICENSE-2.0
 *
 * Unless required by applicable law or agreed to in writing, software
 * distributed under the License is distributed on an "AS IS" BASIS,
 * WITHOUT WARRANTIES OR CONDITIONS OF ANY KIND, either express or implied.
 * See the License for the specific language governing permissions and
 * limitations under the License.
 */
package io.helidon.build.archetype.maven;

import java.io.BufferedWriter;
import java.io.File;
import java.io.IOException;
import java.io.InputStream;
import java.io.PrintWriter;
import java.io.StringWriter;
import java.io.UncheckedIOException;
import java.net.URISyntaxException;
import java.net.URL;
import java.net.URLDecoder;
import java.nio.file.Files;
import java.nio.file.Path;
import java.nio.file.StandardCopyOption;
import java.util.ArrayList;
import java.util.Arrays;
import java.util.Base64;
import java.util.Collections;
import java.util.Enumeration;
import java.util.HashMap;
import java.util.List;
import java.util.Map;
import java.util.Map.Entry;
import java.util.jar.JarEntry;
import java.util.jar.JarFile;
import java.util.regex.Pattern;

import io.helidon.build.archetype.engine.v1.ArchetypeDescriptor;
import io.helidon.build.archetype.engine.v1.ArchetypeDescriptor.Property;
import io.helidon.build.archetype.engine.v1.ArchetypeEngine;
<<<<<<< HEAD
import io.helidon.build.archetype.engine.v1.MustacheHelper;
import io.helidon.build.common.SourcePath;
=======
import io.helidon.build.util.MustacheHelper.RawString;
import io.helidon.build.util.SourcePath;
>>>>>>> 64302903

import org.apache.maven.archiver.MavenArchiveConfiguration;
import org.apache.maven.archiver.MavenArchiver;
import org.apache.maven.artifact.DependencyResolutionRequiredException;
import org.apache.maven.execution.MavenSession;
import org.apache.maven.model.Resource;
import org.apache.maven.model.io.ModelReader;
import org.apache.maven.plugin.AbstractMojo;
import org.apache.maven.plugin.MojoExecutionException;
import org.apache.maven.plugin.MojoFailureException;
import org.apache.maven.plugins.annotations.Component;
import org.apache.maven.plugins.annotations.LifecyclePhase;
import org.apache.maven.plugins.annotations.Mojo;
import org.apache.maven.plugins.annotations.Parameter;
import org.apache.maven.plugins.annotations.ResolutionScope;
import org.apache.maven.project.MavenProject;
import org.codehaus.plexus.archiver.Archiver;
import org.codehaus.plexus.archiver.ArchiverException;
import org.codehaus.plexus.archiver.jar.JarArchiver;
import org.codehaus.plexus.archiver.jar.ManifestException;

<<<<<<< HEAD
import static io.helidon.build.archetype.engine.v1.MustacheHelper.MUSTACHE_EXT;
import static io.helidon.build.archetype.engine.v1.MustacheHelper.renderMustacheTemplate;
import static io.helidon.build.archetype.maven.MojoHelper.PLUGIN_GROUP_ID;
import static io.helidon.build.archetype.maven.MojoHelper.PLUGIN_VERSION;
import static io.helidon.build.archetype.maven.MojoHelper.templateProperties;
=======
import static io.helidon.build.util.MustacheHelper.MUSTACHE_EXT;
import static io.helidon.build.util.MustacheHelper.renderMustacheTemplate;
import static java.nio.charset.StandardCharsets.UTF_8;
import static java.util.regex.Pattern.DOTALL;
import static java.util.stream.Collectors.toList;
import static java.util.stream.Collectors.toMap;
>>>>>>> 64302903

/**
 * {@code archetype:jar} mojo.
 */
@Mojo(name = "jar", defaultPhase = LifecyclePhase.PACKAGE,
        requiresDependencyResolution = ResolutionScope.COMPILE_PLUS_RUNTIME)
public class JarMojo extends AbstractMojo {

    private static final String ENGINE_GROUP_ID = MojoHelper.PLUGIN_GROUP_ID;
    private static final String ENGINE_ARTIFACT_ID = "helidon-archetype-engine-v1";
    private static final String ENGINE_VERSION = MojoHelper.PLUGIN_VERSION;
    private static final String POST_SCRIPT_NAME = "archetype-post-generate.groovy";
    private static final String POST_SCRIPT_PKG = "io/helidon/build/archetype/maven/postgenerate";
    private static final Pattern COPYRIGHT_HEADER = Pattern.compile("^(\\s?\\R)?\\/\\*.*\\*\\/(\\s?\\R)?", DOTALL);

    /**
     * The Maven project this mojo executes on.
     */
    @Parameter(defaultValue = "${project}", readonly = true, required = true)
    private MavenProject project;

    /**
     * The project build output directory. (e.g. {@code target/})
     */
    @Parameter(defaultValue = "${project.build.directory}",
            readonly = true, required = true)
    private File outputDirectory;

    /**
     * Name of the generated JAR.
     */
    @Parameter(defaultValue = "${project.build.finalName}", alias = "jarName", required = true)
    private String finalName;

    /**
     * The {@link MavenSession}.
     */
    @Parameter(defaultValue = "${session}", readonly = true, required = true)
    private MavenSession session;

    /**
     * The archivers.
     */
    @Component
    private Map<String, Archiver> archivers;

    /**
     * The pom reader.
     */
    @Component
    private ModelReader modelReader;

    /**
     * The archive configuration to use.
     */
    @Parameter
    private MavenArchiveConfiguration archive = new MavenArchiveConfiguration();

    /**
     * Timestamp for reproducible output archive entries.
     */
    @Parameter(defaultValue = "${project.build.outputTimestamp}")
    private String outputTimestamp;

    /**
     * Properties to use for pre-processing.
     */
    @Parameter
    private Map<String, String> properties = Collections.emptyMap();

    /**
     * Include project properties for pre-processing.
     */
    @Parameter(defaultValue = "true")
    private boolean includeProjectProperties;

    /**
     * Indicate if the generated JAR should be compatible with the {@code maven-archetype-plugin}.
     */
    @Parameter(defaultValue = "true")
    private boolean mavenArchetypeCompatible;

    @Override
    public void execute() throws MojoExecutionException, MojoFailureException {
        Path archetypeDir = outputDirectory.toPath().resolve("archetype");
        Path baseDir = project.getBasedir().toPath();
        Path archetypeDescriptor = archetypeDir.resolve(ArchetypeEngine.DESCRIPTOR_RESOURCE_NAME);
        Path archetypeResourcesList = archetypeDir.resolve(ArchetypeEngine.RESOURCES_LIST);

        Map<String, List<String>> resources = scanResources();
        processDescriptor(resources, baseDir, archetypeDescriptor);
        if (mavenArchetypeCompatible) {
            processMavenCompat(archetypeDir, archetypeDescriptor);
        }
        processArchetypeResources(resources, archetypeDir, baseDir, archetypeResourcesList);

        File jarFile = generateArchetypeJar(archetypeDir);
        project.getArtifact().setFile(jarFile);
    }

    private void processDescriptor(Map<String, List<String>> resources, Path baseDir, Path archetypeDescriptor)
            throws MojoFailureException, MojoExecutionException {

        try {
            getLog().info("Processing archetype descriptor");

            // create target/archetype/META-INF
            Files.createDirectories(archetypeDescriptor.getParent());

            // find a descriptor template
            Path archetypeDescriptorTemplate = findResource(resources, baseDir,
                    ArchetypeEngine.DESCRIPTOR_RESOURCE_NAME + MUSTACHE_EXT);
            if (archetypeDescriptorTemplate != null) {
                preProcessDescriptor(archetypeDescriptorTemplate, archetypeDescriptor);
            } else {
                // or else copy a descriptor
                Path archetypeDescriptorSource = findResource(resources, baseDir,
                        ArchetypeEngine.DESCRIPTOR_RESOURCE_NAME);
                if (archetypeDescriptorSource == null) {
                    throw new MojoFailureException(ArchetypeEngine.DESCRIPTOR_RESOURCE_NAME + " not found");
                }
                getLog().info("Copying " + archetypeDescriptorSource);
                Files.copy(archetypeDescriptorSource, archetypeDescriptor, StandardCopyOption.REPLACE_EXISTING);
            }
        } catch (IOException ex) {
            throw new MojoExecutionException(ex.getMessage(), ex);
        }
    }

    private static InputStream resolveResource(String path) {
        InputStream is = JarMojo.class.getClassLoader().getResourceAsStream(path);
        if (is == null) {
            throw new IllegalStateException("Unable to resolve resource: " + path);
        }
        return is;
    }

    private static List<String> listResources(String path) throws IOException {
        URL url = JarMojo.class.getClassLoader().getResource(path);
        if (url == null) {
            return Collections.emptyList();
        }
        if (url.getProtocol().equals("file")) {
            try {
                String[] result = new File(url.toURI()).list();
                if (result == null) {
                    return Collections.emptyList();
                }
                return Arrays.asList(result);
            } catch (URISyntaxException ex) {
                throw new RuntimeException(ex);
            }
        }
        if (url.getProtocol().equals("jar")) {
            String jarPath = url.getPath().substring(5, url.getPath().indexOf("!"));
            JarFile jar = new JarFile(URLDecoder.decode(jarPath, UTF_8));
            Enumeration<JarEntry> entries = jar.entries();
            List<String> result = new ArrayList<>();
            while (entries.hasMoreElements()) {
                String name = entries.nextElement().getName();
                if (name.startsWith(path)) {
                    result.add(name);
                }
            }
            return result;
        }
        throw new UnsupportedOperationException("Cannot list resources for URL " + url);
    }

    private void renderPostScript(Path archetypeDir, ArchetypeDescriptor desc) throws IOException {
        // mustache scope
        Map<String, Object> scope = new HashMap<>();

        // base64 encoded byte code keyed by fully qualified class names
        scope.put("classes", listResources(POST_SCRIPT_PKG)
                .stream()
                .filter(path -> path.endsWith(".class"))
                .collect(toMap(path -> path.replace('/', '.')
                                           .replace(".class", ""),
                        path -> {
                            try {
                                byte[] byteCode = resolveResource(path).readAllBytes();
                                String encodedByteCode = new String(Base64.getEncoder().encode(byteCode), UTF_8);
                                // break line after 140 characters
                                encodedByteCode = encodedByteCode.replaceAll("(.{100})", "$1\n");
                                return new RawString(encodedByteCode);
                            } catch (IOException ex) {
                                throw new UncheckedIOException(ex);
                            }
                        })).entrySet());

        // name of the properties to pass to the Helidon archetype engine
        scope.put("propNames", desc.properties().stream()
                                   .filter(Property::isExported)
                                   .map(Property::id)
                                   .collect(toList()));

        // Helidon archetype engine GAV
        scope.put("engineGAV", ENGINE_GROUP_ID + ":" + ENGINE_ARTIFACT_ID + ":" + ENGINE_VERSION);

        // The non mustache post generate script that contains the postGenerate function
        String postGenerateScript = new String(resolveResource(POST_SCRIPT_NAME).readAllBytes(), UTF_8);
        postGenerateScript = COPYRIGHT_HEADER.matcher(postGenerateScript).replaceAll("");

        scope.put("postGenerateScript", new RawString(postGenerateScript));

        getLog().info("Rendering " + POST_SCRIPT_NAME);

        renderMustacheTemplate(
                resolveResource(POST_SCRIPT_NAME + MUSTACHE_EXT), POST_SCRIPT_NAME,
                archetypeDir.resolve("META-INF/" + POST_SCRIPT_NAME),
                scope);
    }

    private void processMavenCompat(Path archetypeDir, Path archetypeDescriptor) throws MojoExecutionException {
        try {
            getLog().info("Processing maven-archetype-plugin compatibility");

            Path mavenArchetypeDescriptor = archetypeDir.resolve("META-INF/maven/archetype-metadata.xml");

            // create target/archetype/META-INF/maven
            Files.createDirectories(mavenArchetypeDescriptor.getParent());

            ArchetypeDescriptor desc = ArchetypeDescriptor.read(Files.newInputStream(archetypeDescriptor));

            // create target/archetype/META-INF/maven/archetype-metadata.xml
            try (BufferedWriter writer = Files.newBufferedWriter(mavenArchetypeDescriptor)) {
                StringWriter sw = new StringWriter();
                DescriptorConverter.convert(desc, sw);
                writer.append(sw.toString());
            }

            Path mavenArchetypePom = archetypeDir.resolve("archetype-resources/pom.xml");

            // create target/archetype/archetype-resources
            Files.createDirectories(mavenArchetypePom.getParent());

            // create an empty file target/archetype/archetype-resources/pom.xml
            if (!Files.exists(mavenArchetypePom)) {
                Files.createFile(mavenArchetypePom);
            }

            renderPostScript(archetypeDir, desc);
        } catch (IOException ex) {
            throw new MojoExecutionException(ex.getMessage(), ex);
        }
    }

    private void processArchetypeResources(Map<String, List<String>> resources,
                                           Path archetypeDir,
                                           Path baseDir,
                                           Path archetypeResourcesList)
            throws MojoExecutionException {

        getLog().info("Processing archetype resources");

        // create target/archetype/META-INF/helidon-archetype-resources.txt
        // copy archetype resources to target/archetype/
        try (BufferedWriter writer = Files.newBufferedWriter(archetypeResourcesList)) {
            PrintWriter printer = new PrintWriter(writer);
            for (Entry<String, List<String>> resourcesEntry : resources.entrySet()) {
                getLog().debug("processing resources scanned from: " + resourcesEntry.getKey());
                for (String resource : resourcesEntry.getValue()) {
                    if (resource.startsWith("META-INF/")) {
                        continue;
                    }
                    getLog().debug("adding resource to archetype manifest: " + resource);
                    printer.println(resource);
                    Path resourceTarget = archetypeDir.resolve(resource);
                    getLog().debug("adding resource to archetype directory: " + resource);
                    Files.createDirectories(resourceTarget);
                    Files.copy(baseDir.resolve(resourcesEntry.getKey()).resolve(resource), resourceTarget,
                            StandardCopyOption.REPLACE_EXISTING);
                }
            }
        } catch (IOException ex) {
            throw new MojoExecutionException(ex.getMessage(), ex);
        }
    }

    private File generateArchetypeJar(Path archetypeDir) throws MojoExecutionException {
        File jarFile = new File(outputDirectory, finalName + ".jar");

        MavenArchiver archiver = new MavenArchiver();
        archiver.setCreatedBy("Helidon Archetype Plugin", "io.helidon.build-tools.archetype",
                "helidon-archetype-maven-plugin");
        archiver.setOutputFile(jarFile);
        archiver.setArchiver((JarArchiver) archivers.get("jar"));
        archiver.configureReproducible(outputTimestamp);

        try {
            archiver.getArchiver().addDirectory(archetypeDir.toFile());
            archiver.createArchive(session, project, archive);
        } catch (IOException | DependencyResolutionRequiredException | ArchiverException | ManifestException e) {
            throw new MojoExecutionException("Error assembling archetype jar " + jarFile, e);
        }
        return jarFile;
    }

    private void preProcessDescriptor(Path template, Path archetypeDescriptor) throws MojoExecutionException {
        getLog().info("Rendering " + template);
        Map<String, String> props = MojoHelper.templateProperties(properties, includeProjectProperties, project);
        try {
            renderMustacheTemplate(Files.newInputStream(template),
                    ArchetypeEngine.DESCRIPTOR_RESOURCE_NAME + MUSTACHE_EXT, archetypeDescriptor, props);
        } catch (IOException ex) {
            throw new MojoExecutionException(ex.getMessage(), ex);
        }
    }

    private Path findResource(Map<String, List<String>> resources, Path baseDir, String name) {
        return resources.entrySet().stream()
                        .filter(e -> e.getValue().contains(name))
                        .map(e -> baseDir.resolve(e.getKey()).resolve(name))
                        .findAny()
                        .orElse(null);
    }

    private Map<String, List<String>> scanResources() {
        getLog().debug("Scanning project resources");
        Map<String, List<String>> allResources = new HashMap<>();
        for (Resource resource : project.getResources()) {
            List<String> resources = SourcePath.scan(new File(resource.getDirectory())).stream()
                                               .filter(p -> p.matches(resource.getIncludes(), resource.getExcludes()))
                                               .map(p -> p.asString(false))
<<<<<<< HEAD
                                               .collect(Collectors.toList());
=======
                                               .collect(toList());
>>>>>>> 64302903
            if (getLog().isDebugEnabled()) {
                resources.forEach(r -> getLog().debug("Found resource: " + r));
            }
            allResources.put(resource.getDirectory(), resources);
        }
        return allResources;
    }
}<|MERGE_RESOLUTION|>--- conflicted
+++ resolved
@@ -44,13 +44,8 @@
 import io.helidon.build.archetype.engine.v1.ArchetypeDescriptor;
 import io.helidon.build.archetype.engine.v1.ArchetypeDescriptor.Property;
 import io.helidon.build.archetype.engine.v1.ArchetypeEngine;
-<<<<<<< HEAD
-import io.helidon.build.archetype.engine.v1.MustacheHelper;
+import io.helidon.build.archetype.engine.v1.MustacheHelper.RawString;
 import io.helidon.build.common.SourcePath;
-=======
-import io.helidon.build.util.MustacheHelper.RawString;
-import io.helidon.build.util.SourcePath;
->>>>>>> 64302903
 
 import org.apache.maven.archiver.MavenArchiveConfiguration;
 import org.apache.maven.archiver.MavenArchiver;
@@ -72,20 +67,12 @@
 import org.codehaus.plexus.archiver.jar.JarArchiver;
 import org.codehaus.plexus.archiver.jar.ManifestException;
 
-<<<<<<< HEAD
 import static io.helidon.build.archetype.engine.v1.MustacheHelper.MUSTACHE_EXT;
 import static io.helidon.build.archetype.engine.v1.MustacheHelper.renderMustacheTemplate;
-import static io.helidon.build.archetype.maven.MojoHelper.PLUGIN_GROUP_ID;
-import static io.helidon.build.archetype.maven.MojoHelper.PLUGIN_VERSION;
-import static io.helidon.build.archetype.maven.MojoHelper.templateProperties;
-=======
-import static io.helidon.build.util.MustacheHelper.MUSTACHE_EXT;
-import static io.helidon.build.util.MustacheHelper.renderMustacheTemplate;
 import static java.nio.charset.StandardCharsets.UTF_8;
 import static java.util.regex.Pattern.DOTALL;
 import static java.util.stream.Collectors.toList;
 import static java.util.stream.Collectors.toMap;
->>>>>>> 64302903
 
 /**
  * {@code archetype:jar} mojo.
@@ -411,11 +398,7 @@
             List<String> resources = SourcePath.scan(new File(resource.getDirectory())).stream()
                                                .filter(p -> p.matches(resource.getIncludes(), resource.getExcludes()))
                                                .map(p -> p.asString(false))
-<<<<<<< HEAD
-                                               .collect(Collectors.toList());
-=======
                                                .collect(toList());
->>>>>>> 64302903
             if (getLog().isDebugEnabled()) {
                 resources.forEach(r -> getLog().debug("Found resource: " + r));
             }
